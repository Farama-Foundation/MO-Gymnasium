"""Utilities function such as wrappers."""

import time
from copy import deepcopy
from typing import Iterator, Tuple, TypeVar

import gymnasium as gym
import numpy as np
from gymnasium.vector import SyncVectorEnv
from gymnasium.wrappers import RecordEpisodeStatistics
from gymnasium.wrappers.normalize import RunningMeanStd


ObsType = TypeVar("ObsType")
ActType = TypeVar("ActType")


def make(env_name: str, disable_env_checker: bool = True, **kwargs) -> gym.Env:
    """Overrides Gymnasium's make method to disable env_checker by default.

    Args:
        env_name: name of the environment to create
        disable_env_checker: disables environment checker
        **kwargs: forwards arguments to the environment constructor

    Returns: a newly created environment.

    """
    """Disable env checker, as it requires the reward to be a scalar."""
    return gym.make(env_name, disable_env_checker=disable_env_checker, **kwargs)


class LinearReward(gym.Wrapper):
    """Makes the env return a scalar reward, which is the dot-product between the reward vector and the weight vector."""

    def __init__(self, env: gym.Env, weight: np.ndarray = None):
        """Makes the env return a scalar reward, which is the dot-product between the reward vector and the weight vector.

        Args:
            env: env to wrap
            weight: weight vector to use in the dot product
        """
        super().__init__(env)
        if weight is None:
            weight = np.ones(shape=env.reward_space.shape)
        self.set_weight(weight)

    def set_weight(self, weight: np.ndarray):
        """Changes weights for the scalarization.

        Args:
            weight: new weights to set

        Returns: nothing

        """
        assert weight.shape == self.env.reward_space.shape, "Reward weight has different shape than reward vector."
        self.w = weight

    def step(self, action: ActType) -> Tuple[ObsType, float, bool, bool, dict]:
        """Steps in the environment.

        Args:
            action: action to perform

        Returns: obs, scalarized_reward, terminated, truncated, info

        """
        observation, reward, terminated, truncated, info = self.env.step(action)
        scalar_reward = np.dot(reward, self.w)
        info["vector_reward"] = reward

        return observation, scalar_reward, terminated, truncated, info


class MONormalizeReward(gym.Wrapper):
    """Wrapper to normalize the reward component at index idx. Does not touch other reward components."""

    def __init__(self, env: gym.Env, idx: int, gamma: float = 0.99, epsilon: float = 1e-8):
        """This wrapper will normalize immediate rewards s.t. their exponential moving average has a fixed variance.

        Args:
            env (env): The environment to apply the wrapper
            idx (int): the index of the reward to normalize
            epsilon (float): A stability parameter
            gamma (float): The discount factor that is used in the exponential moving average.
        """
        super().__init__(env)
        self.idx = idx
        self.num_envs = getattr(env, "num_envs", 1)
        self.is_vector_env = getattr(env, "is_vector_env", False)
        self.return_rms = RunningMeanStd(shape=())
        self.returns = np.zeros(self.num_envs)
        self.gamma = gamma
        self.epsilon = epsilon

    def step(self, action: ActType):
        """Steps through the environment, normalizing the rewards returned.

        Args:
            action: action to perform

        Returns: obs, normalized_rewards, terminated, truncated, infos
        """
        obs, rews, terminated, truncated, infos = self.env.step(action)
        # Extracts the objective value to normalize
        to_normalize = rews[self.idx]
        if not self.is_vector_env:
            to_normalize = np.array([to_normalize])
        self.returns = self.returns * self.gamma + to_normalize
        # Defer normalization to gym implementation
        to_normalize = self.normalize(to_normalize)
        self.returns[terminated] = 0.0
        if not self.is_vector_env:
            to_normalize = to_normalize[0]
        # Injecting the normalized objective value back into the reward vector
        rews[self.idx] = to_normalize
        return obs, rews, terminated, truncated, infos

    def normalize(self, rews):
        """Normalizes the rewards with the running mean rewards and their variance.

        Args:
            rews: rewards

        Returns: the normalized reward

        """
        self.return_rms.update(self.returns)
        return rews / np.sqrt(self.return_rms.var + self.epsilon)


class MOClipReward(gym.RewardWrapper):
    """Clip reward[idx] to [min, max]."""

    def __init__(self, env: gym.Env, idx: int, min_r, max_r):
        """Clip reward[idx] to [min, max].

        Args:
            env: environment to wrap
            idx: index of the MO reward to clip
            min_r: min reward
            max_r: max reward
        """
        super().__init__(env)
        self.idx = idx
        self.min_r = min_r
        self.max_r = max_r

    def reward(self, reward):
        """Clips the reward at the given index.

        Args:
            reward: reward to clip.

        Returns: the clipped reward.

        """
        reward[self.idx] = np.clip(reward[self.idx], self.min_r, self.max_r)
        return reward


class MOSyncVectorEnv(SyncVectorEnv):
    """Vectorized environment that serially runs multiple environments."""

    def __init__(
        self,
        env_fns: Iterator[callable],
        copy: bool = True,
    ):
        """Vectorized environment that serially runs multiple environments.

        Args:
            env_fns: env constructors
            copy: If ``True``, then the :meth:`reset` and :meth:`step` methods return a copy of the observations.
        """
        super().__init__(env_fns, copy=copy)
        # Just overrides the rewards memory to add the number of objectives
        self.reward_space = self.envs[0].reward_space
        self._rewards = np.zeros(
            (
                self.num_envs,
                self.reward_space.shape[0],
            ),
            dtype=np.float64,
        )


<<<<<<< HEAD
=======
def _add_vector_episode_statistics(info: dict, episode_info: dict, num_envs: int, num_objs: int, env_num: int):
    """Add episode statistics.

    Add statistics coming from the vectorized environment.

    Args:
        info (dict): info dict of the environment.
        episode_info (dict): episode statistics data.
        num_envs (int): number of environments.
        num_objs (int): number of objectives.
        env_num (int): env number of the vectorized environments.

    Returns:
        info (dict): the input info dict with the episode statistics.
    """
    info["episode"] = info.get("episode", {})

    info["_episode"] = info.get("_episode", np.zeros(num_envs, dtype=bool))
    info["_episode"][env_num] = True

    for k in episode_info.keys():
        if k == "r" or k == "dr":
            info_array = info["episode"].get(k, np.zeros((num_envs, num_objs)))
        else:
            info_array = info["episode"].get(k, np.zeros(num_envs))
        info_array[env_num] = deepcopy(episode_info[k])
        info["episode"][k] = info_array

    return info


>>>>>>> c6258a3d
class MORecordEpisodeStatistics(RecordEpisodeStatistics):
    """This wrapper will keep track of cumulative rewards and episode lengths."""

    def __init__(self, env: gym.Env, gamma: float = 1.0, deque_size: int = 100):
        """This wrapper will keep track of cumulative rewards and episode lengths.
        Args:
            env (Env): The environment to apply the wrapper
            gamma (float): Discounting factor
            deque_size: The size of the buffers :attr:`return_queue` and :attr:`length_queue`
        """
        super().__init__(env, deque_size)
        # Here we just override the standard implementation to extend to MO
        self.reward_dim = self.env.reward_space.shape[0]
        self.multi_env_shape = (self.num_envs, self.reward_dim)
        self.gamma = gamma

    def reset(self, **kwargs):
        """Resets the environment using kwargs and resets the episode returns and lengths."""
        obs, info = super().reset(**kwargs)
        self.episode_start_times = np.full(self.num_envs, time.perf_counter(), dtype=np.float32)

        self.episode_returns = np.zeros(self.multi_env_shape, dtype=np.float32)
        self.disc_episode_returns = np.zeros(self.multi_env_shape, dtype=np.float32)

        self.episode_lengths = np.zeros(self.num_envs, dtype=np.int32)
        return obs, info

    def step(self, action):
        """Steps through the environment, recording the episode statistics."""
        (
            observations,
            rewards,
            terminations,
            truncations,
            infos,
        ) = self.env.step(action)
        assert isinstance(
            infos, dict
        ), f"`info` dtype is {type(infos)} while supported dtype is `dict`. This may be due to usage of other wrappers in the wrong order."
        self.episode_returns += rewards
        # The discounted returns are also computed here
        self.disc_episode_returns += rewards * np.repeat(self.gamma**self.episode_lengths, self.reward_dim).reshape(
            self.episode_returns.shape
        )
        self.episode_lengths += 1
        dones = np.logical_or(terminations, truncations)
        if np.isscalar(dones):
            dones = np.array([dones])
        num_dones = np.sum(dones)
        if num_dones:
            if "episode" in infos or "_episode" in infos:
                raise ValueError("Attempted to add episode stats when they already exist")
            else:
                episode_return = np.zeros(self.multi_env_shape, dtype=np.float32)
                disc_episode_return = np.zeros(self.multi_env_shape, dtype=np.float32)
                for i in range(self.num_envs):
                    if dones[i]:
                        # Makes a deepcopy to avoid subsequent mutations
                        episode_return[i] = deepcopy(self.episode_returns[i])
                        disc_episode_return[i] = deepcopy(self.disc_episode_returns[i])

                infos["episode"] = {
                    "r": episode_return,
                    "dr": disc_episode_return,
                    "l": np.where(dones, self.episode_lengths, 0),
                    "t": np.where(
                        dones,
                        np.round(time.perf_counter() - self.episode_start_times, 6),
                        0.0,
                    ),
                }
                if self.is_vector_env:
<<<<<<< HEAD
                    infos["_episode"] = np.where(dones, True, False)
            self.return_queue.extend(self.episode_returns[dones])
            self.length_queue.extend(self.episode_lengths[dones])
            self.episode_count += num_dones
            self.episode_lengths[dones] = 0
            self.episode_returns[dones] = np.zeros(self.reward_dim, dtype=np.float32)
            self.disc_episode_returns[dones] = np.zeros(self.reward_dim, dtype=np.float32)
            self.episode_start_times[dones] = time.perf_counter()
=======
                    infos = _add_vector_episode_statistics(
                        infos,
                        episode_info["episode"],
                        self.num_envs,
                        self.reward_dim,
                        i,
                    )
                else:
                    infos = {**infos, **episode_info}
                self.return_queue.append(episode_return)
                self.length_queue.append(episode_length)
                self.episode_count += 1
                self.episode_returns[i] = 0
                self.disc_episode_returns[i] = 0
                self.episode_lengths[i] = 0
>>>>>>> c6258a3d
        return (
            observations,
            rewards,
            terminations,
            truncations,
            infos,
        )<|MERGE_RESOLUTION|>--- conflicted
+++ resolved
@@ -17,14 +17,11 @@
 
 def make(env_name: str, disable_env_checker: bool = True, **kwargs) -> gym.Env:
     """Overrides Gymnasium's make method to disable env_checker by default.
-
     Args:
         env_name: name of the environment to create
         disable_env_checker: disables environment checker
         **kwargs: forwards arguments to the environment constructor
-
     Returns: a newly created environment.
-
     """
     """Disable env checker, as it requires the reward to be a scalar."""
     return gym.make(env_name, disable_env_checker=disable_env_checker, **kwargs)
@@ -35,7 +32,6 @@
 
     def __init__(self, env: gym.Env, weight: np.ndarray = None):
         """Makes the env return a scalar reward, which is the dot-product between the reward vector and the weight vector.
-
         Args:
             env: env to wrap
             weight: weight vector to use in the dot product
@@ -47,24 +43,18 @@
 
     def set_weight(self, weight: np.ndarray):
         """Changes weights for the scalarization.
-
         Args:
             weight: new weights to set
-
         Returns: nothing
-
         """
         assert weight.shape == self.env.reward_space.shape, "Reward weight has different shape than reward vector."
         self.w = weight
 
     def step(self, action: ActType) -> Tuple[ObsType, float, bool, bool, dict]:
         """Steps in the environment.
-
         Args:
             action: action to perform
-
         Returns: obs, scalarized_reward, terminated, truncated, info
-
         """
         observation, reward, terminated, truncated, info = self.env.step(action)
         scalar_reward = np.dot(reward, self.w)
@@ -78,7 +68,6 @@
 
     def __init__(self, env: gym.Env, idx: int, gamma: float = 0.99, epsilon: float = 1e-8):
         """This wrapper will normalize immediate rewards s.t. their exponential moving average has a fixed variance.
-
         Args:
             env (env): The environment to apply the wrapper
             idx (int): the index of the reward to normalize
@@ -96,10 +85,8 @@
 
     def step(self, action: ActType):
         """Steps through the environment, normalizing the rewards returned.
-
         Args:
             action: action to perform
-
         Returns: obs, normalized_rewards, terminated, truncated, infos
         """
         obs, rews, terminated, truncated, infos = self.env.step(action)
@@ -119,12 +106,9 @@
 
     def normalize(self, rews):
         """Normalizes the rewards with the running mean rewards and their variance.
-
         Args:
             rews: rewards
-
         Returns: the normalized reward
-
         """
         self.return_rms.update(self.returns)
         return rews / np.sqrt(self.return_rms.var + self.epsilon)
@@ -135,7 +119,6 @@
 
     def __init__(self, env: gym.Env, idx: int, min_r, max_r):
         """Clip reward[idx] to [min, max].
-
         Args:
             env: environment to wrap
             idx: index of the MO reward to clip
@@ -149,12 +132,9 @@
 
     def reward(self, reward):
         """Clips the reward at the given index.
-
         Args:
             reward: reward to clip.
-
         Returns: the clipped reward.
-
         """
         reward[self.idx] = np.clip(reward[self.idx], self.min_r, self.max_r)
         return reward
@@ -169,7 +149,6 @@
         copy: bool = True,
     ):
         """Vectorized environment that serially runs multiple environments.
-
         Args:
             env_fns: env constructors
             copy: If ``True``, then the :meth:`reset` and :meth:`step` methods return a copy of the observations.
@@ -186,20 +165,15 @@
         )
 
 
-<<<<<<< HEAD
-=======
 def _add_vector_episode_statistics(info: dict, episode_info: dict, num_envs: int, num_objs: int, env_num: int):
     """Add episode statistics.
-
     Add statistics coming from the vectorized environment.
-
     Args:
         info (dict): info dict of the environment.
         episode_info (dict): episode statistics data.
         num_envs (int): number of environments.
         num_objs (int): number of objectives.
         env_num (int): env number of the vectorized environments.
-
     Returns:
         info (dict): the input info dict with the episode statistics.
     """
@@ -219,7 +193,6 @@
     return info
 
 
->>>>>>> c6258a3d
 class MORecordEpisodeStatistics(RecordEpisodeStatistics):
     """This wrapper will keep track of cumulative rewards and episode lengths."""
 
@@ -233,27 +206,23 @@
         super().__init__(env, deque_size)
         # Here we just override the standard implementation to extend to MO
         self.reward_dim = self.env.reward_space.shape[0]
-        self.multi_env_shape = (self.num_envs, self.reward_dim)
         self.gamma = gamma
 
     def reset(self, **kwargs):
         """Resets the environment using kwargs and resets the episode returns and lengths."""
-        obs, info = super().reset(**kwargs)
-        self.episode_start_times = np.full(self.num_envs, time.perf_counter(), dtype=np.float32)
-
-        self.episode_returns = np.zeros(self.multi_env_shape, dtype=np.float32)
-        self.disc_episode_returns = np.zeros(self.multi_env_shape, dtype=np.float32)
-
-        self.episode_lengths = np.zeros(self.num_envs, dtype=np.int32)
-        return obs, info
+        observations = super().reset(**kwargs)
+        self.episode_returns = np.zeros((self.num_envs, self.reward_dim), dtype=np.float32)
+        self.disc_episode_returns = np.zeros((self.num_envs, self.reward_dim), dtype=np.float32)
+        return observations
 
     def step(self, action):
         """Steps through the environment, recording the episode statistics."""
+        # This is the code from the RecordEpisodeStatistics wrapper from gym.
         (
             observations,
             rewards,
-            terminations,
-            truncations,
+            terminateds,
+            truncateds,
             infos,
         ) = self.env.step(action)
         assert isinstance(
@@ -265,43 +234,26 @@
             self.episode_returns.shape
         )
         self.episode_lengths += 1
-        dones = np.logical_or(terminations, truncations)
-        if np.isscalar(dones):
-            dones = np.array([dones])
-        num_dones = np.sum(dones)
-        if num_dones:
-            if "episode" in infos or "_episode" in infos:
-                raise ValueError("Attempted to add episode stats when they already exist")
-            else:
-                episode_return = np.zeros(self.multi_env_shape, dtype=np.float32)
-                disc_episode_return = np.zeros(self.multi_env_shape, dtype=np.float32)
-                for i in range(self.num_envs):
-                    if dones[i]:
-                        # Makes a deepcopy to avoid subsequent mutations
-                        episode_return[i] = deepcopy(self.episode_returns[i])
-                        disc_episode_return[i] = deepcopy(self.disc_episode_returns[i])
-
-                infos["episode"] = {
-                    "r": episode_return,
-                    "dr": disc_episode_return,
-                    "l": np.where(dones, self.episode_lengths, 0),
-                    "t": np.where(
-                        dones,
-                        np.round(time.perf_counter() - self.episode_start_times, 6),
-                        0.0,
-                    ),
+        if not self.is_vector_env:
+            terminateds = [terminateds]
+            truncateds = [truncateds]
+        terminateds = list(terminateds)
+        truncateds = list(truncateds)
+
+        for i in range(len(terminateds)):
+            if terminateds[i] or truncateds[i]:
+                episode_return = deepcopy(self.episode_returns[i])  # Makes a deepcopy to avoid subsequent mutations
+                disc_episode_return = deepcopy(self.disc_episode_returns[i])  # Makes a deepcopy to avoid subsequent mutations
+                episode_length = self.episode_lengths[i]
+                episode_info = {
+                    "episode": {
+                        "r": episode_return,
+                        "dr": disc_episode_return,
+                        "l": episode_length,
+                        "t": round(time.perf_counter() - self.t0, 6),
+                    }
                 }
                 if self.is_vector_env:
-<<<<<<< HEAD
-                    infos["_episode"] = np.where(dones, True, False)
-            self.return_queue.extend(self.episode_returns[dones])
-            self.length_queue.extend(self.episode_lengths[dones])
-            self.episode_count += num_dones
-            self.episode_lengths[dones] = 0
-            self.episode_returns[dones] = np.zeros(self.reward_dim, dtype=np.float32)
-            self.disc_episode_returns[dones] = np.zeros(self.reward_dim, dtype=np.float32)
-            self.episode_start_times[dones] = time.perf_counter()
-=======
                     infos = _add_vector_episode_statistics(
                         infos,
                         episode_info["episode"],
@@ -317,11 +269,10 @@
                 self.episode_returns[i] = 0
                 self.disc_episode_returns[i] = 0
                 self.episode_lengths[i] = 0
->>>>>>> c6258a3d
         return (
             observations,
             rewards,
-            terminations,
-            truncations,
+            terminateds if self.is_vector_env else terminateds[0],
+            truncateds if self.is_vector_env else truncateds[0],
             infos,
         )
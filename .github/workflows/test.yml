--- conflicted
+++ resolved
@@ -25,11 +25,7 @@
         git clone https://github.com/benelot/pybullet-gym.git
         pip install -e pybullet-gym
         sudo apt-get install libglu1-mesa-dev libgl1-mesa-dev libosmesa6-dev xvfb patchelf ffmpeg cmake swig
-<<<<<<< HEAD
-        pip install gymnasium[mujoco]
-=======
-        pip install gym
->>>>>>> c6258a3d
+        pip install gymnasium
         pip install -e .[all]
     - name: Full Python tests
       run: |

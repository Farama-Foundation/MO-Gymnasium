--- conflicted
+++ resolved
@@ -23,17 +23,9 @@
     - uses: actions/setup-python@v5
 
     - name: Install dependencies
-<<<<<<< HEAD
       run: pipx install build
     - name: Build sdist and wheels
       run: pyproject-build
-=======
-      run: python -m pip install --upgrade pip setuptools build
-
-    - name: Build sdist and wheels
-      run: python -m build
-
->>>>>>> 4b2cfa29
     - name: Store wheels
       uses: actions/upload-artifact@v4
       with:

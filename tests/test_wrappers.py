import numpy as np

import mo_gymnasium as mo_gym
from mo_gymnasium.wrappers import (
    MOClipReward,
    MONormalizeReward,
    MORecordEpisodeStatistics,
)


def go_to_8_3(env):
    """
    Goes to (8.2, -3) treasure, returns the rewards
    """
    env.reset()
    env.step(3)  # action: right, rewards: [0, -1]
    env.step(1)  # action: down, rewards: [0, -1]
    _, rewards, _, _, infos = env.step(1)  # action: down, rewards: [8.2, -1]
    return rewards, infos


def test_normalization_wrapper():
    # Watch out that the wrapper does not normalize the rewards to have a mean of 0 and std of 1
    # instead it smoothens the moving average of the rewards
    env = mo_gym.make("deep-sea-treasure-v0")
    norm_treasure_env = MONormalizeReward(env, idx=0)
    both_norm_env = MONormalizeReward(norm_treasure_env, idx=1)

    # No normalization
    env.reset(seed=0)
    _, rewards, _, _, _ = env.step(1)
    np.testing.assert_almost_equal(rewards, [0.7, -1.0], decimal=2)

    # Tests for both rewards normalized
    for i in range(30):
        go_to_8_3(both_norm_env)
    both_norm_env.reset(seed=0)
    _, rewards, _, _, _ = both_norm_env.step(1)  # down
    np.testing.assert_almost_equal(rewards, [0.5, -1.24], decimal=2)
    rewards, _ = go_to_8_3(both_norm_env)
    np.testing.assert_almost_equal(rewards, [4.73, -1.24], decimal=2)

    # Tests for only treasure normalized
    for i in range(30):
        go_to_8_3(norm_treasure_env)
    norm_treasure_env.reset(seed=0)
    _, rewards, _, _, _ = norm_treasure_env.step(1)  # down
    # Time rewards are not normalized (-1)
    np.testing.assert_almost_equal(rewards, [0.51, -1.0], decimal=2)
    rewards, _ = go_to_8_3(norm_treasure_env)
    np.testing.assert_almost_equal(rewards, [5.33, -1.0], decimal=2)


def test_clip_wrapper():
    env = mo_gym.make("deep-sea-treasure-v0")
    clip_treasure_env = MOClipReward(env, idx=0, min_r=0, max_r=0.5)
    both_clipped_env = MOClipReward(clip_treasure_env, idx=1, min_r=-0.5, max_r=0)

    # Tests for both rewards clipped
    both_clipped_env.reset()
    _, rewards, _, _, _ = both_clipped_env.step(1)  # down
    np.testing.assert_allclose(rewards, [0.5, -0.5], rtol=0, atol=1e-2)
    rewards, _ = go_to_8_3(both_clipped_env)
    np.testing.assert_allclose(rewards, [0.5, -0.5], rtol=0, atol=1e-2)

    # Tests for only treasure clipped
    clip_treasure_env.reset()
    _, rewards, _, _, _ = clip_treasure_env.step(1)  # down
    # Time rewards are not clipped (-1)
    np.testing.assert_allclose(rewards, [0.5, -1.0], rtol=0, atol=1e-2)
    rewards, _ = go_to_8_3(clip_treasure_env)
    np.testing.assert_allclose(rewards, [0.5, -1.0], rtol=0, atol=1e-2)


def test_mo_record_ep_statistic():
    env = mo_gym.make("deep-sea-treasure-v0")
    env = MORecordEpisodeStatistics(env, gamma=0.97)

    env.reset()
    _, info = go_to_8_3(env)

    assert isinstance(info["episode"]["r"], np.ndarray)
    assert isinstance(info["episode"]["dr"], np.ndarray)
    assert info["episode"]["r"].shape == (2,)
    assert info["episode"]["dr"].shape == (2,)
    assert tuple(info["episode"]["r"]) == (np.float32(8.2), np.float32(-3.0))
<<<<<<< HEAD
    assert tuple(np.round(info["episode"]["dr"], 2)) == (
        np.float32(7.72),
        np.float32(-2.91),
    )
    assert isinstance(info["episode"]["l"], int)
=======
    np.testing.assert_allclose(info["episode"]["dr"], [7.71538, -2.9109], rtol=0, atol=1e-2)
    # 0 * 0.97**0 + 0 * 0.97**1 + 8.2 * 0.97**2 == 7.71538
    # -1 * 0.97**0 + -1 * 0.97**1 + -1 * 0.97**2 == -2.9109
    assert isinstance(info["episode"]["l"], np.int32)
>>>>>>> 7ea75367
    assert info["episode"]["l"] == 3
    assert isinstance(info["episode"]["t"], float)<|MERGE_RESOLUTION|>--- conflicted
+++ resolved
@@ -84,17 +84,9 @@
     assert info["episode"]["r"].shape == (2,)
     assert info["episode"]["dr"].shape == (2,)
     assert tuple(info["episode"]["r"]) == (np.float32(8.2), np.float32(-3.0))
-<<<<<<< HEAD
-    assert tuple(np.round(info["episode"]["dr"], 2)) == (
-        np.float32(7.72),
-        np.float32(-2.91),
-    )
-    assert isinstance(info["episode"]["l"], int)
-=======
     np.testing.assert_allclose(info["episode"]["dr"], [7.71538, -2.9109], rtol=0, atol=1e-2)
     # 0 * 0.97**0 + 0 * 0.97**1 + 8.2 * 0.97**2 == 7.71538
     # -1 * 0.97**0 + -1 * 0.97**1 + -1 * 0.97**2 == -2.9109
     assert isinstance(info["episode"]["l"], np.int32)
->>>>>>> 7ea75367
     assert info["episode"]["l"] == 3
     assert isinstance(info["episode"]["t"], float)
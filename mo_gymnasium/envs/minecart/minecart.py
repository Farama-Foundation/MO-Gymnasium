import itertools
import json
import math
from copy import deepcopy
from math import ceil
from pathlib import Path
from typing import List, Optional

import gymnasium as gym
import numpy as np
import pygame
import scipy.stats
from gymnasium.spaces import Box, Discrete
from gymnasium.utils import EzPickle
from scipy.spatial import ConvexHull


EPS_SPEED = 0.001  # Minimum speed to be considered in motion
HOME_X = 0.0
HOME_Y = 0.0
HOME_POS = (HOME_X, HOME_Y)

ROTATION = 10
MAX_SPEED = 1.0

FUEL_MINE = -0.05
FUEL_ACC = -0.025
FUEL_IDLE = -0.005

CAPACITY = 1

ACT_MINE = 0
ACT_LEFT = 1
ACT_RIGHT = 2
ACT_ACCEL = 3
ACT_BRAKE = 4
ACT_NONE = 5
FUEL_LIST = [
    FUEL_MINE + FUEL_IDLE,
    FUEL_IDLE,
    FUEL_IDLE,
    FUEL_IDLE + FUEL_ACC,
    FUEL_IDLE,
    FUEL_IDLE,
]
FUEL_DICT = {
    ACT_MINE: FUEL_MINE + FUEL_IDLE,
    ACT_LEFT: FUEL_IDLE,
    ACT_RIGHT: FUEL_IDLE,
    ACT_ACCEL: FUEL_IDLE + FUEL_ACC,
    ACT_BRAKE: FUEL_IDLE,
    ACT_NONE: FUEL_IDLE,
}
ACTIONS = ["Mine", "Left", "Right", "Accelerate", "Brake", "None"]
ACTION_COUNT = len(ACTIONS)


MINE_RADIUS = 0.14
BASE_RADIUS = 0.15

WIDTH = 480
HEIGHT = 480

# Color definitions
WHITE = (255, 255, 255)
GRAY = (150, 150, 150)
C_GRAY = (150 / 255.0, 150 / 255.0, 150 / 255.0)
DARK_GRAY = (100, 100, 100)
BLACK = (0, 0, 0)
RED = (255, 70, 70)
C_RED = (1.0, 70 / 255.0, 70 / 255.0)

FPS = 180

MINE_LOCATION_TRIES = 100

MINE_SCALE = 1.0
BASE_SCALE = 1.0
CART_SCALE = 1.0

MARGIN = 0.16 * CART_SCALE

ACCELERATION = 0.0075 * CART_SCALE
DECELERATION = 1

CART_IMG = str(Path(__file__).parent.absolute()) + "/assets/cart.png"
MINE_IMG = str(Path(__file__).parent.absolute()) + "/assets/mine.png"


class Minecart(gym.Env, EzPickle):
    """
    ## Description
    Agent must collect two types of ores and minimize fuel consumption.
    From [Abels et al. 2019](https://arxiv.org/abs/1809.07803v2).

    ## Observation Space
    The observation is a 7-dimensional vector containing the following information:
    - 2D position of the cart
    - Speed of the cart
    - sin and cos of the cart's orientation
    - porcentage of the capacity of the cart filled
    If image_observation is True, the observation is a 3D image of the environment.

    ## Action Space
    The action space is a discrete space with 6 actions:
    - 0: Mine
    - 1: Left
    - 2: Right
    - 3: Accelerate
    - 4: Brake
    - 5: None

    ## Reward Space
    The reward is a 3D vector:
    - 0: Quantity of the first minerium that was retrieved to the base (sparse)
    - 1: Quantity of the second minerium that was retrieved to the base (sparse)
    - 2: Fuel consumed (dense)

    ## Starting State
    The cart starts at the base on the upper left corner of the map.

    ## Episode Termination
    The episode ends when the cart returns to the base.

    ## Arguments
    - render_mode: The render mode to use. Can be "rgb_array" or "human".
    - image_observation: If True, the observation is a RGB image of the environment.
<<<<<<< HEAD
    - config: Path to a json configuration file for the mines.
=======
    - frame_skip: How many times each action is repeated. Default: 4
    - incremental_frame_skip: Whether actions are repeated incrementally. Default: True
    - config: Path to the .json configuration file. See the default configuration file for more information: https://github.com/Farama-Foundation/MO-Gymnasium/blob/main/mo_gymnasium/envs/minecart/mine_config.json
>>>>>>> b97de215

    ## Credits
    The code was refactored from [Axel Abels' source](https://github.com/axelabels/DynMORL).
    """

    metadata = {"render_modes": ["rgb_array", "human"], "render_fps": FPS}

    def __init__(
        self,
        render_mode: Optional[str] = None,
        image_observation: bool = False,
        frame_skip: int = 4,
        incremental_frane_skip: bool = True,
        config=str(Path(__file__).parent.absolute()) + "/mine_config.json",
    ):
        EzPickle.__init__(self, render_mode, image_observation, frame_skip, incremental_frane_skip, config)

        self.render_mode = render_mode
        self.screen = None
        self.last_render_mode_used = None
        self.config = config
        self.frame_skip = frame_skip
        assert self.frame_skip > 0, "Frame skip must be greater than 0."
        self.incremental_frame_skip = incremental_frane_skip

        with open(self.config) as f:
            data = json.load(f)

        self.ore_cnt = data["ore_cnt"]
        self.capacity = data["capacity"]
        self.mine_cnt = data["mine_cnt"]
        ore_colors = None if "ore_colors" not in data else data["ore_colors"]
        self.ore_colors = ore_colors or [
            (
                np.random.randint(40, 255),
                np.random.randint(40, 255),
                np.random.randint(40, 255),
            )
            for i in range(self.ore_cnt)
        ]
        self.generate_mines(None)

        if "mines" in data:
            for mine_data, mine in zip(data["mines"], self.mines):
                mine.pos = np.array([mine_data["x"], mine_data["y"]])
                if "distributions" in mine_data:
                    mine.distributions = [scipy.stats.norm(dist[0], dist[1]) for dist in mine_data["distributions"]]

        self.cart = Cart(self.ore_cnt)

        self.end = False

        self.image_observation = image_observation
        if self.image_observation:
            shape = (WIDTH, HEIGHT, 3)
            self.observation_space = Box(
                low=np.zeros(shape),
                high=255 * np.ones((WIDTH, HEIGHT, 3)),
                dtype=np.uint8,
            )
        else:
            self.observation_space = Box(-np.ones(7), np.ones(7), dtype=np.float32)

        self.action_space = Discrete(6)
        self.reward_space = Box(low=-1, high=self.capacity, shape=(self.ore_cnt + 1,))
        self.reward_dim = self.ore_cnt + 1

    def convex_coverage_set(self, gamma: float, symmetric: bool = True) -> List[np.ndarray]:
        """
        Computes an approximate convex coverage set (CCS).

        Args:
            gamma (float): Discount factor to apply to rewards.
            symmetric (bool): If true, we assume the pattern of accelerations from the base to the mine is the same as from the mine to the base. Default: True

        Returns:
            The convex coverage set
        """
        policies = self.pareto_front(gamma, symmetric)
        origin = np.min(policies, axis=0)
        extended_policies = [origin] + policies
        return [policies[idx - 1] for idx in ConvexHull(extended_policies).vertices if idx != 0]

    def pareto_front(self, gamma: float, symmetric: bool = True) -> List[np.ndarray]:
        """
        Computes an approximate pareto front.

        Args:
            gamma (float): Discount factor to apply to rewards
            symmetric (bool): If true, we assume the pattern of accelerations from the base to the mine is the same as from the mine to the base. Default: True

        Returns:
            The pareto coverage set
        """
        all_rewards = []
        base_perimeter = BASE_RADIUS * BASE_SCALE

        # Empty mine just outside the base
        virtual_mine = Mine(
            self.ore_cnt,
            (base_perimeter**2 / 2) ** (1 / 2),
            (base_perimeter**2 / 2) ** (1 / 2),
        )
        virtual_mine.distributions = [scipy.stats.norm(0, 0) for _ in range(self.ore_cnt)]
        for mine in self.mines + [virtual_mine]:
            mine_distance = mag(mine.pos - HOME_POS) - MINE_RADIUS * MINE_SCALE - BASE_RADIUS * BASE_SCALE / 2

            # Number of rotations required to face the mine
            angle = compute_angle(mine.pos, HOME_POS, [1, 1])
            rotations = int(ceil(abs(angle) / (ROTATION * self.frame_skip)))

            # Build pattern of accelerations/nops to reach the mine
            # initialize with single acceleration
            queue = [
                {
                    "speed": ACCELERATION * self.frame_skip,
                    "dist": mine_distance - self.frame_skip * (self.frame_skip + 1) / 2 * ACCELERATION
                    if self.incremental_frame_skip
                    else mine_distance - ACCELERATION * self.frame_skip * self.frame_skip,
                    "seq": [ACT_ACCEL],
                }
            ]
            trimmed_sequences = []

            while len(queue) > 0:
                seq = queue.pop()
                # accelerate
                new_speed = seq["speed"] + ACCELERATION * self.frame_skip
                accelerations = new_speed / ACCELERATION
                movement = (
                    accelerations * (accelerations + 1) / 2 * ACCELERATION
                    - (accelerations - self.frame_skip) * ((accelerations - self.frame_skip) + 1) / 2 * ACCELERATION
                )
                dist = seq["dist"] - movement
                speed = new_speed
                if dist <= 0:
                    trimmed_sequences.append(seq["seq"] + [ACT_ACCEL])
                else:
                    queue.append({"speed": speed, "dist": dist, "seq": seq["seq"] + [ACT_ACCEL]})
                # idle
                dist = seq["dist"] - seq["speed"] * self.frame_skip

                if dist <= 0:
                    trimmed_sequences.append(seq["seq"] + [ACT_NONE])
                else:
                    queue.append(
                        {
                            "speed": seq["speed"],
                            "dist": dist,
                            "seq": seq["seq"] + [ACT_NONE],
                        }
                    )

            # Build rational mining sequences
            mine_means = mine.distribution_means() * self.frame_skip
            mn_sum = np.sum(mine_means)
            # on average it takes up to this many actions to fill cart
            max_mine_actions = 0 if mn_sum == 0 else int(ceil(self.capacity / mn_sum))

            # all possible mining sequences (i.e. how many times we mine)
            mine_sequences = [[ACT_MINE] * i for i in range(1, max_mine_actions + 1)]

            # All possible combinations of actions before, during and after mining
            if len(mine_sequences) > 0:
                if not symmetric:
                    all_sequences = map(
                        lambda sequences: list(sequences[0])
                        + list(sequences[1])
                        + list(sequences[2])
                        + list(sequences[3])
                        + list(sequences[4]),
                        itertools.product(
                            [[ACT_LEFT] * rotations],
                            trimmed_sequences,
                            [[ACT_BRAKE] + [ACT_LEFT] * (180 // (ROTATION * self.frame_skip))],
                            mine_sequences,
                            trimmed_sequences,
                        ),
                    )

                else:
                    all_sequences = map(
                        lambda sequences: list(sequences[0])
                        + list(sequences[1])
                        + list(sequences[2])
                        + list(sequences[3])
                        + list(sequences[1]),
                        itertools.product(
                            [[ACT_LEFT] * rotations],
                            trimmed_sequences,
                            [[ACT_BRAKE] + [ACT_LEFT] * (180 // (ROTATION * self.frame_skip))],
                            mine_sequences,
                        ),
                    )
            else:
                if not symmetric:
                    print(
                        [ACT_NONE] + trimmed_sequences[1:],
                        trimmed_sequences[1:],
                        trimmed_sequences,
                    )
                    all_sequences = map(
                        lambda sequences: list(sequences[0])
                        + list(sequences[1])
                        + list(sequences[2])
                        + [ACT_NONE]
                        + list(sequences[3])[1:],
                        itertools.product(
                            [[ACT_LEFT] * rotations],
                            trimmed_sequences,
                            [[ACT_LEFT] * (180 // (ROTATION * self.frame_skip))],
                            trimmed_sequences,
                        ),
                    )

                else:
                    all_sequences = map(
                        lambda sequences: list(sequences[0])
                        + list(sequences[1])
                        + list(sequences[2])
                        + [ACT_NONE]
                        + list(sequences[1][1:]),
                        itertools.product(
                            [[ACT_LEFT] * rotations],
                            trimmed_sequences,
                            [[ACT_LEFT] * (180 // (ROTATION * self.frame_skip))],
                        ),
                    )

            # Compute rewards for each sequence
            fuel_costs = np.array([f * self.frame_skip for f in FUEL_LIST])

            def maxlen(l):
                if len(l) == 0:
                    return 0
                return max([len(s) for s in l])

            longest_pattern = maxlen(trimmed_sequences)
            max_len = (
                rotations
                + longest_pattern
                + 1
                + (180 // (ROTATION * self.frame_skip))
                + maxlen(mine_sequences)
                + longest_pattern
            )
            discount_map = gamma ** np.arange(max_len)
            for s in all_sequences:
                reward = np.zeros((len(s), self.reward_dim))
                reward[:, -1] = fuel_costs[s]
                mine_actions = s.count(ACT_MINE)
                reward[-1, :-1] = mine_means * mine_actions / max(1, (mn_sum * mine_actions) / self.capacity)

                reward = np.dot(discount_map[: len(s)], reward)
                all_rewards.append(reward)

            all_rewards = pareto_filter(all_rewards, minimize=False)

        return all_rewards

    def generate_mines(self, mine_distributions=None):
        """
        Randomly generate mines that don't overlap the base
        TODO: propose some default formations
        """
        self.mines = []
        for i in range(self.mine_cnt):
            pos = np.array((np.random.random(), np.random.random()))

            tries = 0
            while (mag(pos - HOME_POS) < BASE_RADIUS * BASE_SCALE + MARGIN) and (tries < MINE_LOCATION_TRIES):
                pos[0] = np.random.random()
                pos[1] = np.random.random()
                tries += 1
            assert tries < MINE_LOCATION_TRIES
            self.mines.append(Mine(self.ore_cnt, *pos))
            if mine_distributions:
                self.mines[i].distributions = mine_distributions[i]

    def initialize_mines(self):
        """Assign a random rotation to each mine, and initialize the necessary sprites
        for the Pygame backend
        """

        for mine in self.mines:
            mine.rotation = np.random.randint(0, 360)

        self.mine_sprites = pygame.sprite.Group()
        self.mine_rects = []
        for mine in self.mines:
            mine_sprite = pygame.sprite.Sprite()
            mine_sprite.image = pygame.transform.rotozoom(
                pygame.image.load(MINE_IMG), mine.rotation, MINE_SCALE
            ).convert_alpha()
            self.mine_sprites.add(mine_sprite)
            mine_sprite.rect = mine_sprite.image.get_rect()
            mine_sprite.rect.centerx = (mine.pos[0] * (1 - 2 * MARGIN)) * WIDTH + MARGIN * WIDTH
            mine_sprite.rect.centery = (mine.pos[1] * (1 - 2 * MARGIN)) * HEIGHT + MARGIN * HEIGHT
            self.mine_rects.append(mine_sprite.rect)

    def step(self, action):
        change = False  # Keep track of whether the state has changed
        reward = np.zeros(self.ore_cnt + 1)

        reward[-1] = FUEL_IDLE * self.frame_skip

        if action == ACT_ACCEL:
            reward[-1] += FUEL_ACC * self.frame_skip
        elif action == ACT_MINE:
            reward[-1] += FUEL_MINE * self.frame_skip

        for _ in range(self.frame_skip if self.incremental_frame_skip else 1):

            if action == ACT_LEFT:
                self.cart.rotate(-ROTATION * (1 if self.incremental_frame_skip else self.frame_skip))
                change = True
            elif action == ACT_RIGHT:
                self.cart.rotate(ROTATION * (1 if self.incremental_frame_skip else self.frame_skip))
                change = True
            elif action == ACT_ACCEL:
                self.cart.accelerate(ACCELERATION * (1 if self.incremental_frame_skip else self.frame_skip))
            elif action == ACT_BRAKE:
                self.cart.accelerate(-DECELERATION * (1 if self.incremental_frame_skip else self.frame_skip))
            elif action == ACT_MINE:
                for _ in range(1 if self.incremental_frame_skip else self.frame_skip):
                    change = self.mine() or change

            if self.end:
                break

            for _ in range(1 if self.incremental_frame_skip else self.frame_skip):
                change = self.cart.step() or change

            distanceFromBase = mag(self.cart.pos - HOME_POS)
            if distanceFromBase < BASE_RADIUS * BASE_SCALE:
                if self.cart.departed:
                    # Cart left base then came back, ending the episode
                    self.end = True
                    # Sell resources
                    reward[: self.ore_cnt] += self.cart.content
                    self.cart.content = np.zeros(self.ore_cnt)
            else:
                # Cart left base
                self.cart.departed = True

        if change and self.image_observation:
            self.render_pygame()
        if self.render_mode == "human":
            self.render()

        return self.get_state(change), reward, self.end, False, {}

    def mine(self):
        """Perform the MINE action

        Returns:
            bool -- True if something was mined
        """
        if self.cart.speed < EPS_SPEED:
            # Get closest mine
            mine = min(self.mines, key=lambda mine: mine.distance(self.cart))

            if mine.mineable(self.cart):
                cart_free = self.capacity - np.sum(self.cart.content)
                mined = mine.mine()
                total_mined = np.sum(mined)
                if total_mined > cart_free:
                    # Scale mined content to remaining capacity
                    scale = cart_free / total_mined
                    mined = np.array(mined) * scale

                self.cart.content += mined

                if np.sum(mined) > 0:
                    return True
        return False

    def get_pixels(self, update=True):
        """Get the environment's image representation

        Keyword Arguments:
            update {bool} -- Whether to redraw the environment (default: {True})

        Returns:
            np.array -- array of pixels, with shape (width, height, channels)
        """
        if update:
            self.pixels = pygame.surfarray.array3d(self.screen)

        return self.pixels

    def get_state(self, update=True):
        """Returns the environment's state

        Keyword Arguments:
            update {bool} -- Whether to update the representation (default: {True})

        Returns:
            dict -- dict containing the aforementioned elements
        """
        if self.image_observation:
            state = self.get_pixels(update)
        else:
            angle = math.radians(self.cart.angle)
            sina = math.sin(angle)
            cosa = math.cos(angle)
            angle = np.array([sina, cosa], dtype=np.float32)
            state = np.concatenate(
                (
                    self.cart.pos,
                    np.array([self.cart.speed]),
                    angle,
                    self.cart.content / self.capacity,
                ),
                dtype=np.float32,
            )
        return state

        """ return {
            "position": self.cart.pos,
            "speed": self.cart.speed,
            "orientation": self.cart.angle,
            "content": self.cart.content,
            "pixels": self.get_pixels(update)
        } """

    def reset(self, seed=None, **kwargs):
        """Resets the environment to the start state

        Returns:
            [type] -- [description]
        """
        super().reset(seed=seed)

        if self.screen is None and self.image_observation:
            self.render(mode="rgb_array")  # init pygame

        if self.image_observation:
            self.render_pygame()

        self.cart.content = np.zeros(self.ore_cnt)
        self.cart.pos = np.array(HOME_POS)
        self.cart.speed = 0
        self.cart.angle = 45
        self.cart.departed = False
        self.end = False
        if self.render_mode == "human":
            self.render()
        return self.get_state(), {}

    def __str__(self):
        string = f"Completed: {self.end} "
        string += f"Departed: {self.cart.departed} "
        string += f"Content: {self.cart.content} "
        string += f"Speed: {self.cart.speed} "
        string += f"Direction: {self.cart.angle} ({self.cart.angle * math.pi / 180}) "
        string += f"Position: {self.cart.pos} "
        return string

    def render(self):
        if self.screen is None or self.last_render_mode_used != self.render_mode:
            self.last_render_mode_used = self.render_mode
            pygame.init()
            self.screen = pygame.display.set_mode(
                (WIDTH, HEIGHT),
                flags=pygame.HIDDEN if self.render_mode == "rgb_array" else 0,
            )
            self.clock = pygame.time.Clock()

            self.initialize_mines()

            self.cart_sprite = pygame.sprite.Sprite()
            self.cart_sprites = pygame.sprite.Group()
            self.cart_sprites.add(self.cart_sprite)
            self.cart_image = pygame.transform.rotozoom(pygame.image.load(CART_IMG).convert_alpha(), 0, CART_SCALE)

        if not self.image_observation:
            self.render_pygame()  # if the obs is not an image, then step would not have rendered the screen

        if self.render_mode == "human":
            self.clock.tick(FPS)
            pygame.display.update()
        elif self.render_mode == "rgb_array":
            string_image = pygame.image.tostring(self.screen, "RGB")
            temp_surf = pygame.image.fromstring(string_image, (WIDTH, HEIGHT), "RGB")
            tmp_arr = pygame.surfarray.array3d(temp_surf)
            return tmp_arr

    def render_pygame(self):
        pygame.event.get()

        self.mine_sprites.update()

        # Clear canvas
        self.screen.fill(GRAY)

        # Draw Home
        pygame.draw.circle(
            self.screen,
            RED,
            (int(WIDTH * HOME_X), int(HEIGHT * HOME_Y)),
            int(WIDTH / 3 * BASE_SCALE),
        )

        # Draw Mines
        self.mine_sprites.draw(self.screen)

        # Draw cart
        self.cart_sprite.image = rot_center(self.cart_image, -self.cart.angle).copy()

        self.cart_sprite.rect = self.cart_sprite.image.get_rect(center=(200, 200))

        self.cart_sprite.rect.centerx = self.cart.pos[0] * (1 - 2 * MARGIN) * WIDTH + MARGIN * WIDTH
        self.cart_sprite.rect.centery = self.cart.pos[1] * (1 - 2 * MARGIN) * HEIGHT + MARGIN * HEIGHT

        self.cart_sprites.update()

        self.cart_sprites.draw(self.screen)

        # Draw cart content
        width = self.cart_sprite.rect.width / (2 * self.ore_cnt)
        height = self.cart_sprite.rect.height / 3
        content_width = (width + 1) * self.ore_cnt
        offset = (self.cart_sprite.rect.width - content_width) / 2
        for i in range(self.ore_cnt):

            rect_height = height * self.cart.content[i] / self.capacity

            if rect_height >= 1:
                pygame.draw.rect(
                    self.screen,
                    self.ore_colors[i],
                    (
                        self.cart_sprite.rect.left + offset + i * (width + 1),
                        self.cart_sprite.rect.top + offset * 1.5,
                        width,
                        rect_height,
                    ),
                )

    def close(self):
        if self.screen is not None:
            pygame.display.quit()
            pygame.quit()

    def __deepcopy__(self, memo):
        this_copy = Minecart(self.image_observation, self.config)
        this_copy.cart = deepcopy(self.cart)
        this_copy.mines = deepcopy(self.mines)
        this_copy.end = self.end
        return this_copy


class Mine:
    """Class representing an individual Mine"""

    def __init__(self, ore_cnt, x, y):
        self.distributions = [scipy.stats.norm(np.random.random(), np.random.random()) for _ in range(ore_cnt)]
        self.pos = np.array((x, y))

    def distance(self, cart):
        return mag(cart.pos - self.pos)

    def mineable(self, cart):
        return self.distance(cart) <= MINE_RADIUS * MINE_SCALE * CART_SCALE

    def mine(self):
        """Generates collected resources according to the mine's random
        distribution

        Returns:
            list -- list of collected resources
        """
        return [max(0.0, dist.rvs()) for dist in self.distributions]

    def distribution_means(self):
        """
        Computes the mean of the truncated normal distributions
        """
        means = np.zeros(len(self.distributions))

        for i, dist in enumerate(self.distributions):
            mean, std = dist.mean(), dist.std()
            means[i] = truncated_mean(mean, std, 0, float("inf"))
            if np.isnan(means[i]):
                means[i] = 0
        return means


class Cart:
    """Class representing the actual minecart"""

    def __init__(self, ore_cnt):
        self.ore_cnt = ore_cnt
        self.pos = np.array([HOME_X, HOME_Y])
        self.speed = 0
        self.angle = 45
        self.content = np.zeros(self.ore_cnt)
        self.departed = False  # Keep track of whether the agent has left the base

    def accelerate(self, acceleration):
        self.speed = clip(self.speed + acceleration, 0, MAX_SPEED)

    def rotate(self, rotation):
        self.angle = (self.angle + rotation) % 360

    def step(self):
        """
        Update cart's position, taking the current speed into account
        Colliding with a border at anything but a straight angle will cause
        cart to "slide" along the wall.
        """
        pre = np.copy(self.pos)
        if self.speed < EPS_SPEED:
            return False
        x_velocity = self.speed * math.cos(self.angle * math.pi / 180)
        y_velocity = self.speed * math.sin(self.angle * math.pi / 180)
        x, y = self.pos
        if y != 0 and y != 1 and (y_velocity > 0 + EPS_SPEED or y_velocity < 0 - EPS_SPEED):
            if x == 1 and x_velocity > 0:
                self.angle += math.copysign(ROTATION, y_velocity)
            if x == 0 and x_velocity < 0:
                self.angle -= math.copysign(ROTATION, y_velocity)
        if x != 0 and x != 1 and (x_velocity > 0 + EPS_SPEED or x_velocity < 0 - EPS_SPEED):
            if y == 1 and y_velocity > 0:
                self.angle -= math.copysign(ROTATION, x_velocity)

            if y == 0 and y_velocity < 0:
                self.angle += math.copysign(ROTATION, x_velocity)

        self.pos[0] = clip(x + x_velocity, 0, 1)
        self.pos[1] = clip(y + y_velocity, 0, 1)
        self.speed = mag(pre - self.pos)

        return True


def compute_angle(p0, p1, p2):
    v0 = np.array(p0) - np.array(p1)
    v1 = np.array(p2) - np.array(p1)

    angle = np.math.atan2(np.linalg.det([v0, v1]), np.dot(v0, v1))
    return np.degrees(angle)


def rot_center(image, angle):
    """Rotate an image while preserving its center and size"""
    orig_rect = image.get_rect()
    rot_image = pygame.transform.rotate(image, angle)
    rot_rect = orig_rect.copy()
    rot_rect.center = rot_image.get_rect().center
    rot_image = rot_image.subsurface(rot_rect).copy()
    return rot_image


def mag(vector2d):
    return np.sqrt(np.dot(vector2d, vector2d))


def clip(val, lo, hi):
    return lo if val <= lo else hi if val >= hi else val


def scl(c):
    return (c[0] / 255.0, c[1] / 255.0, c[2] / 255.0)


def truncated_mean(mean, std, a, b):
    if std == 0:
        return mean
    from scipy.stats import norm

    a = (a - mean) / std
    b = (b - mean) / std
    PHIB = norm.cdf(b)
    PHIA = norm.cdf(a)
    phib = norm.pdf(b)
    phia = norm.pdf(a)

    trunc_mean = mean + ((phia - phib) / (PHIB - PHIA)) * std
    return trunc_mean


def pareto_filter(costs, minimize=True):
    """
    Find the pareto-efficient points
    :param costs: An (n_points, n_costs) array
    :param return_mask: True to return a mask
    :return: An array of indices of pareto-efficient points.
        If return_mask is True, this will be an (n_points, ) boolean array
        Otherwise it will be a (n_efficient_points, ) integer array of indices.
    from https://stackoverflow.com/a/40239615
    """
    costs_copy = np.copy(costs) if minimize else -np.copy(costs)
    is_efficient = np.arange(costs_copy.shape[0])
    next_point_index = 0  # Next index in the is_efficient array to search for
    while next_point_index < len(costs_copy):
        nondominated_point_mask = np.any(costs_copy < costs_copy[next_point_index], axis=1)
        nondominated_point_mask[next_point_index] = True
        # Remove dominated points
        is_efficient = is_efficient[nondominated_point_mask]
        costs_copy = costs_copy[nondominated_point_mask]
        next_point_index = np.sum(nondominated_point_mask[:next_point_index]) + 1
    return [costs[i] for i in is_efficient]


if __name__ == "__main__":
    env = Minecart(render_mode="human", image_observation=True)
    terminated = False
    env.reset()
    while True:
        env.render()
        obs, r, terminated, truncated, info = env.step(env.action_space.sample())
        # print(str(env))
        if terminated:
            env.reset()<|MERGE_RESOLUTION|>--- conflicted
+++ resolved
@@ -125,13 +125,9 @@
     ## Arguments
     - render_mode: The render mode to use. Can be "rgb_array" or "human".
     - image_observation: If True, the observation is a RGB image of the environment.
-<<<<<<< HEAD
-    - config: Path to a json configuration file for the mines.
-=======
     - frame_skip: How many times each action is repeated. Default: 4
     - incremental_frame_skip: Whether actions are repeated incrementally. Default: True
     - config: Path to the .json configuration file. See the default configuration file for more information: https://github.com/Farama-Foundation/MO-Gymnasium/blob/main/mo_gymnasium/envs/minecart/mine_config.json
->>>>>>> b97de215
 
     ## Credits
     The code was refactored from [Axel Abels' source](https://github.com/axelabels/DynMORL).

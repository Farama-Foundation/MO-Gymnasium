<<<<<<< HEAD
from os import path
from typing import Optional
=======
from pathlib import Path
from typing import List, Optional
>>>>>>> b97de215

import gymnasium as gym
import numpy as np
import pygame
from gymnasium.spaces import Box, Discrete
from gymnasium.utils import EzPickle


class ResourceGathering(gym.Env, EzPickle):
    """
    ## Description
    From "Barrett, Leon & Narayanan, Srini. (2008). Learning all optimal policies with multiple criteria.
    Proceedings of the 25th International Conference on Machine Learning. 41-47. 10.1145/1390156.1390162."

    ## Observation Space
    The observation is discrete and consists of 4 elements:
    - 0: The x coordinate of the agent
    - 1: The y coordinate of the agent
    - 2: Flag indicating if the agent collected the gold
    - 3: Flag indicating if the agent collected the diamond

    ## Action Space
    The action is discrete and consists of 4 elements:
    - 0: Move up
    - 1: Move down
    - 2: Move left
    - 3: Move right

    ## Reward Space
    The reward is 3-dimensional:
    - 0: +1 if returned home with gold, else 0
    - 1: +1 if returned home with diamond, else 0
    - 2: -1 if killed by an enemy, else 0

    ## Starting State
    The agent starts at the home position with no gold or diamond.

    ## Episode Termination
    The episode terminates when the agent returns home, or when the agent is killed by an enemy.

    ## Credits
    The home asset is from https://limezu.itch.io/serenevillagerevamped
    The gold, enemy and gem assets are from https://ninjikin.itch.io/treasure
    """

    metadata = {"render_modes": ["human", "rgb_array"], "render_fps": 4}

    def __init__(self, render_mode: Optional[str] = None):
        EzPickle.__init__(self, render_mode)

        self.render_mode = render_mode

        # The map of resource gathering env
        self.map = np.array(
            [
                [" ", " ", "R1", "E2", " "],
                [" ", " ", "E1", " ", "R2"],
                [" ", " ", " ", " ", " "],
                [" ", " ", " ", " ", " "],
                [" ", " ", "H", " ", " "],
            ]
        )
        self.initial_pos = np.array([4, 2], dtype=np.int32)

        self.dir = {
            0: np.array([-1, 0], dtype=np.int32),  # up
            1: np.array([1, 0], dtype=np.int32),  # down
            2: np.array([0, -1], dtype=np.int32),  # left
            3: np.array([0, 1], dtype=np.int32),  # right
        }

        self.observation_space = Box(low=0.0, high=5.0, shape=(4,), dtype=np.int32)

        # action space specification: 1 dimension, 0 up, 1 down, 2 left, 3 right
        self.action_space = Discrete(4)
        # reward space:
        self.reward_space = Box(low=-1, high=1, shape=(3,), dtype=np.float32)
        self.reward_dim = 3

        # pygame
        self.size = 5
        self.cell_size = (64, 64)
        self.window_size = (
            self.map.shape[1] * self.cell_size[1],
            self.map.shape[0] * self.cell_size[0],
        )
        self.clock = None
        self.elf_images = []
        self.gold_img = None
        self.gem_img = None
        self.enemy_img = None
        self.home_img = None
        self.mountain_bg_img = []
        self.window = None
        self.last_action = None

    def pareto_front(self, gamma: float) -> List[np.ndarray]:
        """This function returns the pareto front of the resource gathering environment.

        Args:
            gamma (float): The discount factor.

        Returns:
            The pareto front of the resource gathering environment.
        """

        def get_non_dominated(candidates: List[np.ndarray]) -> List[np.ndarray]:
            """This function returns the non-dominated subset of elements.

            Source: https://stackoverflow.com/questions/32791911/fast-calculation-of-pareto-front-in-python
            The code provided in all the stackoverflow answers is wrong. Important changes have been made in this function.

            Args:
                candidates: The input set of candidate vectors.

            Returns:
                The non-dominated subset of this input set.
            """
            candidates = np.array(candidates)  # Turn the input set into a numpy array.
            candidates = candidates[candidates.sum(1).argsort()[::-1]]  # Sort candidates by decreasing sum of coordinates.
            for i in range(candidates.shape[0]):  # Process each point in turn.
                n = candidates.shape[0]  # Check current size of the candidates.
                if i >= n:  # If we've eliminated everything up until this size we stop.
                    break
                non_dominated = np.ones(candidates.shape[0], dtype=bool)  # Initialize a boolean mask for undominated points.
                # find all points not dominated by i
                # since points are sorted by coordinate sum
                # i cannot dominate any points in 1,...,i-1
                non_dominated[i + 1 :] = np.any(candidates[i + 1 :] > candidates[i], axis=1)
                candidates = candidates[non_dominated]  # Grab only the non-dominated vectors using the generated bitmask.

            non_dominated = set()
            for candidate in candidates:
                non_dominated.add(tuple(candidate))  # Add the non dominated vectors to a set again.

            return [np.array(point) for point in non_dominated]

        # Go directly to the diamond (R2) in 10 steps
        ret1 = np.array([0.0, 0.0, 1.0]) * gamma**10

        # Go to both resources, through both Es
        ret2 = 0.9 * 0.9 * np.array([0.0, 1.0, 1.0]) * gamma**12  # Didn't die
        ret2 += 0.1 * np.array([-1.0, 0.0, 0.0]) * gamma**7  # Died to E2
        ret2 += 0.9 * 0.1 * np.array([-1.0, 0.0, 0.0]) * gamma**9  # Died to E1

        # Go to gold (R1), through E1 both ways
        ret3 = 0.9 * 0.9 * np.array([0.0, 1.0, 0.0]) * gamma**8  # Didn't die
        ret3 += 0.1 * np.array([-1.0, 0.0, 0.0]) * gamma**3  # Died to E1
        ret3 += 0.9 * 0.1 * np.array([-1.0, 0.0, 0.0]) * gamma**5  # Died to E1 in the way back

        # Go to both resources, dodging E1 but through E2
        ret4 = 0.9 * np.array([0.0, 1.0, 1.0]) * gamma**14  # Didn't die
        ret4 += 0.1 * np.array([-1.0, 0.0, 0.0]) * gamma**7  # Died to E2

        # Go to gold (R1), doging all E's in 12 steps
        ret5 = np.array([0.0, 1.0, 0.0]) * gamma**12  # Didn't die

        # Go to gold (R1), going through E1 only once
        ret6 = 0.9 * np.array([0.0, 1.0, 0.0]) * gamma**10  # Didn't die
        ret6 += 0.1 * np.array([-1.0, 0.0, 0.0]) * gamma**7  # Died to E1

        return get_non_dominated([ret1, ret2, ret3, ret4, ret5, ret6])

    def get_map_value(self, pos):
        return self.map[pos[0]][pos[1]]

    def is_valid_state(self, state):
        return state[0] >= 0 and state[0] < self.size and state[1] >= 0 and state[1] < self.size

    def render(self):
        if self.render_mode is None:
            assert self.spec is not None
            gym.logger.warn(
                "You are calling render method without specifying any render mode. "
                "You can specify the render_mode at initialization, "
                f'e.g. mo_gym.make("{self.spec.id}", render_mode="rgb_array")'
            )
            return

        if self.window is None:
            pygame.init()

            if self.render_mode == "human":
                pygame.display.init()
                pygame.display.set_caption("Resource Gathering")
                self.window = pygame.display.set_mode(self.window_size)
            else:
                self.window = pygame.Surface(self.window_size)

            if self.clock is None:
                self.clock = pygame.time.Clock()

            if not self.elf_images:
                hikers = [
                    path.join(path.dirname(__file__), "assets/elf_up.png"),
                    path.join(path.dirname(__file__), "assets/elf_down.png"),
                    path.join(path.dirname(__file__), "assets/elf_left.png"),
                    path.join(path.dirname(__file__), "assets/elf_right.png"),
                ]
                self.elf_images = [pygame.transform.scale(pygame.image.load(f_name), self.cell_size) for f_name in hikers]
            if not self.mountain_bg_img:
                bg_imgs = [
                    path.join(path.dirname(__file__), "assets/mountain_bg1.png"),
                    path.join(path.dirname(__file__), "assets/mountain_bg2.png"),
                ]
                self.mountain_bg_img = [
                    pygame.transform.scale(pygame.image.load(f_name), self.cell_size) for f_name in bg_imgs
                ]
            if self.gold_img is None:
                self.gold_img = pygame.transform.scale(
                    pygame.image.load(path.join(path.dirname(__file__), "assets/gold.png")),
                    (0.6 * self.cell_size[0], 0.6 * self.cell_size[1]),
                )
            if self.gem_img is None:
                self.gem_img = pygame.transform.scale(
                    pygame.image.load(path.join(path.dirname(__file__), "assets/gem.png")),
                    (0.6 * self.cell_size[0], 0.6 * self.cell_size[1]),
                )
            if self.enemy_img is None:
                self.enemy_img = pygame.transform.scale(
                    pygame.image.load(path.join(path.dirname(__file__), "assets/enemy.png")),
                    (0.8 * self.cell_size[0], 0.8 * self.cell_size[1]),
                )
            if self.home_img is None:
                self.home_img = pygame.transform.scale(
                    pygame.image.load(path.join(path.dirname(__file__), "assets/home.png")),
                    self.cell_size,
                )

        for i in range(self.map.shape[0]):
            for j in range(self.map.shape[1]):
                check_board_mask = i % 2 ^ j % 2
                self.window.blit(
                    self.mountain_bg_img[check_board_mask],
                    np.array([j, i]) * self.cell_size[0],
                )
                if self.map[i, j] == "R1" and not self.has_gold:
                    self.window.blit(self.gold_img, np.array([j + 0.22, i + 0.25]) * self.cell_size[0])
                elif self.map[i, j] == "R2" and not self.has_gem:
                    self.window.blit(self.gem_img, np.array([j + 0.22, i + 0.25]) * self.cell_size[0])
                elif self.map[i, j] == "E1" or self.map[i, j] == "E2":
                    self.window.blit(self.enemy_img, np.array([j + 0.1, i + 0.1]) * self.cell_size[0])
                elif self.map[i, j] == "H":
                    self.window.blit(self.home_img, np.array([j, i]) * self.cell_size[0])
        last_action = self.last_action if self.last_action is not None else 2
        self.window.blit(self.elf_images[last_action], self.current_pos[::-1] * self.cell_size[0])

        if self.render_mode == "human":
            pygame.event.pump()
            pygame.display.update()
            self.clock.tick(self.metadata["render_fps"])
        elif self.render_mode == "rgb_array":  # rgb_array
            return np.transpose(np.array(pygame.surfarray.pixels3d(self.window)), axes=(1, 0, 2))

    def get_state(self):
        pos = self.current_pos.copy()
        state = np.concatenate((pos, np.array([self.has_gold, self.has_gem], dtype=np.int32)))
        return state

    def reset(self, seed=None, **kwargs):
        super().reset(seed=seed)

        self.current_pos = self.initial_pos
        self.has_gem = 0
        self.has_gold = 0
        self.step_count = 0.0
        state = self.get_state()
        if self.render_mode == "human":
            self.render()
        return state, {}

    def step(self, action):
        next_pos = self.current_pos + self.dir[action]
        self.last_action = action

        if self.is_valid_state(next_pos):
            self.current_pos = next_pos

        vec_reward = np.zeros(3, dtype=np.float32)
        done = False

        cell = self.get_map_value(self.current_pos)
        if cell == "R1":
            self.has_gold = 1
        elif cell == "R2":
            self.has_gem = 1
        elif cell == "E1" or cell == "E2":
            if self.np_random.random() < 0.1:
                vec_reward[0] = -1.0
                done = True
        elif cell == "H":
            done = True
            vec_reward[1] = self.has_gold
            vec_reward[2] = self.has_gem

        state = self.get_state()
        if self.render_mode == "human":
            self.render()
        return state, vec_reward, done, False, {}

    def close(self):
        if self.window is not None:
            pygame.display.quit()
            pygame.quit()


if __name__ == "__main__":
    import mo_gymnasium as mo_gym

    env = mo_gym.make("resource-gathering-v0", render_mode="human")
    terminated = False
    env.reset()
    while True:
        env.render()
        obs, r, terminated, truncated, info = env.step(env.action_space.sample())
        if terminated or truncated:
            env.reset()<|MERGE_RESOLUTION|>--- conflicted
+++ resolved
@@ -1,10 +1,5 @@
-<<<<<<< HEAD
 from os import path
-from typing import Optional
-=======
-from pathlib import Path
 from typing import List, Optional
->>>>>>> b97de215
 
 import gymnasium as gym
 import numpy as np

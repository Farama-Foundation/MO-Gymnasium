--- conflicted
+++ resolved
@@ -12,11 +12,7 @@
 
 setup(
     name="mo-gym",
-<<<<<<< HEAD
     version="0.2.0",
-=======
-    version="0.1.2",
->>>>>>> e9a9b885
     description="Environments for Multi-Objective RL.",
     url="https://www.github.com/LucasAlegre/mo-gym",
     author="LucasAlegre",
